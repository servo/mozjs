--- conflicted
+++ resolved
@@ -2,11 +2,7 @@
 name = "mozjs_sys"
 description = "System crate for the Mozilla SpiderMonkey JavaScript engine."
 repository.workspace = true
-<<<<<<< HEAD
-version = "0.128.3-9"
-=======
-version = "0.128.6-0"
->>>>>>> ce24cb7e
+version = "0.128.6-1"
 authors = ["Mozilla"]
 links = "mozjs"
 build = "build.rs"
